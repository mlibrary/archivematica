--- conflicted
+++ resolved
@@ -190,15 +190,11 @@
         }
 
         print 'Creating AIP file mapping...'
-<<<<<<< HEAD
         conn.put_mapping(
             doc_type='aipfile',
             mapping={'aipfile': {'date_detection': False, 'properties': mapping}},
             indices=['aips']
         )
-=======
-        conn.put_mapping(doc_type='aipfile', mapping={'aipfile': {'date_detection': False, 'properties': mapping}}, indices=['aips'])
->>>>>>> 7a126cea
         print 'AIP file mapping created.'
 
 def connect_and_index_aip(uuid, name, filePath, pathToMETS, size=None):
@@ -214,17 +210,10 @@
         'uuid': uuid,
         'name': name,
         'filePath': filePath,
-<<<<<<< HEAD
         'size': (size or os.path.getsize(filePath)) / float(1024) / float(1024),
         'mets': mets_data,
         'origin': getDashboardUUID(),
         'created': os.path.getmtime(pathToMETS)
-=======
-        'size':     os.path.getsize(filePath) / float(1024) / float(1024),
-        'mets':     mets_data,
-        'origin':   getDashboardUUID(),
-        'created':  os.path.getmtime(pathToMETS)
->>>>>>> 7a126cea
     }
     wait_for_cluster_yellow_status(conn)
     try_to_index(conn, aipData, 'aips', 'aip')
